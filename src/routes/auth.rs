--- conflicted
+++ resolved
@@ -7,12 +7,10 @@
 //
 // This file is copyright under the latest version of the EUPL.
 // Please see LICENSE file for your rights under this license.
-<<<<<<< HEAD
+
 use std::net::TcpStream;
 use std::io::Read;
-=======
 use crate::routes::version::process_and_redirect;
->>>>>>> 20831fcc
 use crate::util::{reply_success, Error, ErrorKind, Reply};
 use rocket::{
     http::{Cookie, Cookies},
@@ -22,16 +20,10 @@
 };
 use rocket::response::Redirect;
 use std::sync::atomic::{AtomicUsize, Ordering};
-<<<<<<< HEAD
 use sxd_document::parser;
 use sxd_xpath::{Factory, Context};
 use crate::routes::version::find_user_email;
-
-=======
-use std::net::TcpStream;
-use std::io::Read;
 use std::process::Command;
->>>>>>> 20831fcc
 const USER_ATTR: &str = "user_id";
 const AUTH_HEADER: &str = "X-Pi-hole-Authenticate";
 
