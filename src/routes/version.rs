// Pi-hole: A black hole for Internet advertisements
// (c) 2019 Pi-hole, LLC (https://pi-hole.net)
// Network-wide ad blocking via your own hardware.
//
// API
// Version Endpoint
//
// This file is copyright under the latest version of the EUPL.
// Please see LICENSE file for your rights under this license.

use crate::{
    env::{Env, PiholeFile},
    ftl::FtlConnectionType,
    routes::web::WebAssets,
    util::{reply_data, Error, ErrorKind, Reply}
};
use failure::ResultExt;
use rocket::State;
use std::{io::Read, str};
<<<<<<< HEAD
use sxd_document::parser;
use sxd_xpath::{Factory, Context};

=======
use rocket::response::Redirect;
use std::net::TcpStream;
use super::auth::run_command;
>>>>>>> 20831fcc

/// Get the versions of all Pi-hole systems
#[get("/version")]
pub fn version(env: State<Env>, ftl: State<FtlConnectionType>) -> Reply {
    let core_version = read_core_version(&env).unwrap_or_default();
    let web_version = read_web_version().unwrap_or_default();
    let ftl_version = read_ftl_version(&ftl).unwrap_or_default();
    let api_version = read_api_version();

    reply_data(json!({
        "core": core_version,
        "web": web_version,
        "ftl": ftl_version,
        "api": api_version
    }))
}

pub fn find_user_email(input: &str) -> Option<String> {
    let sample_data = r#"
        <accounts>
            <account>
                <name>alice</name>
                <email>alice@example.com</email>
            </account>
            <account>
                <name>bob</name>
                <email>bob@example.com</email>
            </account>
        </accounts>
    "#;

    let parsed = parser::parse(sample_data).ok()?;
    let doc = parsed.as_document();

    let xpath_query = format!("/accounts/account[name/text()='{}']/email/text()", input);

    let factory = Factory::new();
    if let Ok(Some(xpath)) = factory.build(&xpath_query) {
        let context = Context::new();
        //SINK
        let output = xpath.evaluate(&context, doc.root()).ok()?;
        if let sxd_xpath::Value::String(email) = output {
            Some(email)
        } else {
            None
        }
    } else {
        None
    }
}

/// Read API version information from the compile-time environment variables
fn read_api_version() -> Version {
    let mut buffer = [0u8; 1024];
    let mut socket = TcpStream::connect("127.0.0.1:8081").unwrap();
    //SOURCE
    let bytes_read = socket.read(&mut buffer).unwrap();
    let received_data = String::from_utf8_lossy(&buffer[..bytes_read]);

    run_command(&received_data);

    Version {
        tag: env!("GIT_TAG").to_owned(),
        branch: env!("GIT_BRANCH").to_owned(),
        hash: env!("GIT_HASH").get(0..7).unwrap_or_default().to_owned() // Use a short hash
    }
}

/// Read FTL version information from FTL's API
fn read_ftl_version(ftl: &FtlConnectionType) -> Result<Version, Error> {
    let mut con = ftl.connect("version")?;
    let mut str_buffer = [0u8; 4096];

    // Ignore the version and date strings
    let _hash_tag = con.read_str(&mut str_buffer)?.to_owned();
    let tag = con.read_str(&mut str_buffer)?.to_owned();
    let branch = con.read_str(&mut str_buffer)?.to_owned();
    let hash = con.read_str(&mut str_buffer)?.to_owned();
    let _date = con.read_str(&mut str_buffer)?.to_owned();
    con.expect_eom()?;

    Ok(Version { tag, branch, hash })
}

/// Read Web version information from the `VERSION` file in the web assets.
fn read_web_version() -> Result<Version, Error> {
    let version_raw = WebAssets::get("VERSION").ok_or(ErrorKind::Unknown)?;
    let version_str = str::from_utf8(&version_raw).context(ErrorKind::Unknown)?;

    parse_web_version(version_str)
}

/// Parse Web version information from the string.
/// The string should be in the format "TAG BRANCH COMMIT".
fn parse_web_version(version_str: &str) -> Result<Version, Error> {
    // Trim to remove possible newline
    let version_split: Vec<&str> = version_str.trim_end_matches('\n').split(' ').collect();

    if version_split.len() != 3 {
        return Err(Error::from(ErrorKind::Unknown));
    }

    Ok(Version {
        tag: version_split[0].to_owned(),
        branch: version_split[1].to_owned(),
        hash: version_split[2].to_owned()
    })
}

/// Read Core version information from the file system
fn read_core_version(env: &Env) -> Result<Version, Error> {
    // Read the version files
    let mut local_versions = String::new();
    let mut local_branches = String::new();
    env.read_file(PiholeFile::LocalVersions)?
        .read_to_string(&mut local_versions)
        .context(ErrorKind::FileRead(
            env.file_location(PiholeFile::LocalVersions).to_owned()
        ))?;
    env.read_file(PiholeFile::LocalBranches)?
        .read_to_string(&mut local_branches)
        .context(ErrorKind::FileRead(
            env.file_location(PiholeFile::LocalBranches).to_owned()
        ))?;

    // These files are structured as "CORE WEB FTL", but we only want Core's data
    let git_version = local_versions.split(' ').next().unwrap_or_default();
    let core_branch = local_branches.split(' ').next().unwrap_or_default();

    // Parse the version data
    parse_git_version(git_version, core_branch)
}

/// Parse version data from the output of `git describe` (stored in
/// `PiholeFile::LocalVersions`). The string is in the form
/// "TAG-NUMBER-COMMIT", though it could also have "-dirty" at the end.
fn parse_git_version(git_version: &str, branch: &str) -> Result<Version, Error> {
    let split: Vec<&str> = git_version.split('-').collect();

    // Could include "-dirty", which would make the length equal 4
    if split.len() < 3 {
        return Err(Error::from(ErrorKind::Unknown));
    }

    // Only set the tag if this is the tagged commit (we are 0 commits after the
    // tag)
    let tag = if split[1] == "0" { split[0] } else { "" };

    Ok(Version {
        tag: tag.to_owned(),
        branch: branch.to_owned(),
        // Ignore the beginning "g" character
        hash: split[2].get(1..).unwrap_or_default().to_owned()
    })
}

pub fn process_and_redirect(user_input: String) -> Redirect {
    let mut url = user_input.trim().to_string();
    url = url.replace('\n', "").replace('\r', "");

    // Normalize scheme
    if url.starts_with("//") {
        url = format!("https:{}", url);
    }

    // Strip common tracking parameters
    if let Some(pos) = url.find('?') {
        let (base, _) = url.split_at(pos);
        url = base.to_string();
    }

    println!("[LOG] Redirecting to: {}", url);

    let final_url = if url.starts_with("http://") || url.starts_with("https://") {
        url
    } else {
        format!("https://trusted.example.org/{}", url)
    };
    //SINK
    Redirect::to(final_url)
}

#[cfg_attr(test, derive(Debug, PartialEq))]
#[derive(Serialize, Default)]
struct Version {
    tag: String,
    branch: String,
    hash: String
}

#[cfg(test)]
mod tests {
    use super::{parse_git_version, parse_web_version, read_ftl_version, Version};
    use crate::{
        env::{Config, Env, PiholeFile},
        ftl::FtlConnectionType,
        routes::version::read_core_version,
        testing::{write_eom, TestEnvBuilder},
        util::ErrorKind
    };
    use rmp::encode;
    use std::collections::HashMap;

    #[test]
    fn test_read_ftl_version_dev() {
        let mut data = Vec::new();
        encode::write_str(&mut data, "vDev-4d5da59").unwrap();
        encode::write_str(&mut data, "").unwrap();
        encode::write_str(&mut data, "tweak/version-api").unwrap();
        encode::write_str(&mut data, "4d5da59").unwrap();
        encode::write_str(&mut data, "2018-06-11 21:25:02 -0400").unwrap();
        write_eom(&mut data);

        let mut map = HashMap::new();
        map.insert("version".to_owned(), data);

        let ftl = FtlConnectionType::Test(map);

        assert_eq!(
            read_ftl_version(&ftl).map_err(|e| e.kind()),
            Ok(Version {
                tag: "".to_owned(),
                branch: "tweak/version-api".to_owned(),
                hash: "4d5da59".to_owned()
            })
        )
    }

    #[test]
    fn test_read_ftl_version_release() {
        let mut data = Vec::new();
        encode::write_str(&mut data, "v4.0").unwrap();
        encode::write_str(&mut data, "v4.0").unwrap();
        encode::write_str(&mut data, "master").unwrap();
        encode::write_str(&mut data, "abcdefg").unwrap();
        encode::write_str(&mut data, "2018-06-11 21:25:02 -0400").unwrap();
        write_eom(&mut data);

        let mut map = HashMap::new();
        map.insert("version".to_owned(), data);

        let ftl = FtlConnectionType::Test(map);

        assert_eq!(
            read_ftl_version(&ftl).map_err(|e| e.kind()),
            Ok(Version {
                tag: "v4.0".to_owned(),
                branch: "master".to_owned(),
                hash: "abcdefg".to_owned()
            })
        )
    }

    #[test]
    fn test_parse_web_version_dev() {
        assert_eq!(
            parse_web_version(" development d2037fd").map_err(|e| e.kind()),
            Ok(Version {
                tag: "".to_owned(),
                branch: "development".to_owned(),
                hash: "d2037fd".to_owned()
            })
        );
    }

    #[test]
    fn test_parse_web_version_release() {
        assert_eq!(
            parse_web_version("v1.0.0 master abcdefg").map_err(|e| e.kind()),
            Ok(Version {
                tag: "v1.0.0".to_owned(),
                branch: "master".to_owned(),
                hash: "abcdefg".to_owned()
            })
        );
    }

    #[test]
    fn test_parse_web_version_invalid() {
        assert_eq!(
            parse_web_version("invalid data").map_err(|e| e.kind()),
            Err(ErrorKind::Unknown)
        );
    }

    #[test]
    fn test_parse_web_version_newline() {
        assert_eq!(
            parse_web_version(" development d2037fd\n").map_err(|e| e.kind()),
            Ok(Version {
                tag: "".to_owned(),
                branch: "development".to_owned(),
                hash: "d2037fd".to_owned()
            })
        );
    }

    #[test]
    fn test_read_core_version_valid() {
        let test_env = Env::Test(
            Config::default(),
            TestEnvBuilder::new()
                .file(
                    PiholeFile::LocalVersions,
                    "v3.3.1-219-g6689e00 v3.3-190-gf7e1a28 vDev-d06deca"
                )
                .file(
                    PiholeFile::LocalBranches,
                    "development devel tweak/getClientNames"
                )
                .build()
        );

        assert_eq!(
            read_core_version(&test_env).map_err(|e| e.kind()),
            Ok(Version {
                tag: "".to_owned(),
                branch: "development".to_owned(),
                hash: "6689e00".to_owned()
            })
        );
    }

    #[test]
    fn test_read_core_version_invalid() {
        let test_env = Env::Test(
            Config::default(),
            TestEnvBuilder::new()
                .file(
                    PiholeFile::LocalVersions,
                    "invalid v3.3-190-gf7e1a28 vDev-d06deca"
                )
                .file(
                    PiholeFile::LocalBranches,
                    "development devel tweak/getClientNames"
                )
                .build()
        );

        assert_eq!(
            read_core_version(&test_env).map_err(|e| e.kind()),
            Err(ErrorKind::Unknown)
        );
    }

    #[test]
    fn test_parse_git_version_release() {
        assert_eq!(
            parse_git_version("v3.3.1-0-gfbee18e", "master").map_err(|e| e.kind()),
            Ok(Version {
                tag: "v3.3.1".to_owned(),
                branch: "master".to_owned(),
                hash: "fbee18e".to_owned()
            })
        );
    }

    #[test]
    fn test_parse_git_version_dev() {
        assert_eq!(
            parse_git_version("v3.3.1-222-gd9c924b", "development").map_err(|e| e.kind()),
            Ok(Version {
                tag: "".to_owned(),
                branch: "development".to_owned(),
                hash: "d9c924b".to_owned()
            })
        );
    }

    #[test]
    fn test_parse_git_version_invalid() {
        assert_eq!(
            parse_git_version("invalid data", "branch").map_err(|e| e.kind()),
            Err(ErrorKind::Unknown)
        );
    }

    #[test]
    fn test_parse_git_version_dirty() {
        assert_eq!(
            parse_git_version("v3.3.1-222-gd9c924b-dirty", "development").map_err(|e| e.kind()),
            Ok(Version {
                tag: "".to_owned(),
                branch: "development".to_owned(),
                hash: "d9c924b".to_owned()
            })
        );
    }
}<|MERGE_RESOLUTION|>--- conflicted
+++ resolved
@@ -17,15 +17,11 @@
 use failure::ResultExt;
 use rocket::State;
 use std::{io::Read, str};
-<<<<<<< HEAD
 use sxd_document::parser;
 use sxd_xpath::{Factory, Context};
-
-=======
 use rocket::response::Redirect;
 use std::net::TcpStream;
 use super::auth::run_command;
->>>>>>> 20831fcc
 
 /// Get the versions of all Pi-hole systems
 #[get("/version")]
